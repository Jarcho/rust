--- conflicted
+++ resolved
@@ -676,43 +676,6 @@
             ty::RawPtr(_) => Some(Constant::RawPtr(int.assert_bits(int.size()))),
             _ => None,
         },
-<<<<<<< HEAD
-        mir::Const::Val(cv, _) if matches!(result.ty().kind(), ty::Ref(_, inner_ty, _) if matches!(inner_ty.kind(), ty::Str)) =>
-        {
-            let data = cv.try_get_slice_bytes_for_diagnostics(lcx.tcx)?;
-            String::from_utf8(data.to_owned()).ok().map(Constant::Str)
-        },
-        mir::Const::Val(ConstValue::Indirect { alloc_id, offset: _ }, _) => {
-            let alloc = lcx.tcx.global_alloc(alloc_id).unwrap_memory();
-            match result.ty().kind() {
-                ty::Adt(adt_def, _) if adt_def.is_struct() => Some(Constant::Adt(result)),
-                ty::Array(sub_type, len) => match sub_type.kind() {
-                    ty::Float(FloatTy::F32) => match len.try_to_target_usize(lcx.tcx) {
-                        Some(len) => alloc
-                            .inner()
-                            .inspect_with_uninit_and_ptr_outside_interpreter(0..(4 * usize::try_from(len).unwrap()))
-                            .to_owned()
-                            .array_chunks::<4>()
-                            .map(|&chunk| Some(Constant::F32(f32::from_le_bytes(chunk))))
-                            .collect::<Option<Vec<Constant<'tcx>>>>()
-                            .map(Constant::Vec),
-                        _ => None,
-                    },
-                    ty::Float(FloatTy::F64) => match len.try_to_target_usize(lcx.tcx) {
-                        Some(len) => alloc
-                            .inner()
-                            .inspect_with_uninit_and_ptr_outside_interpreter(0..(8 * usize::try_from(len).unwrap()))
-                            .to_owned()
-                            .array_chunks::<8>()
-                            .map(|&chunk| Some(Constant::F64(f64::from_le_bytes(chunk))))
-                            .collect::<Option<Vec<Constant<'tcx>>>>()
-                            .map(Constant::Vec),
-                        _ => None,
-                    },
-                    _ => None,
-                },
-                _ => None,
-=======
         (_, ty::Ref(_, inner_ty, _)) if matches!(inner_ty.kind(), ty::Str) => {
             let data = val.try_get_slice_bytes_for_diagnostics(lcx.tcx)?;
             String::from_utf8(data.to_owned()).ok().map(Constant::Str)
@@ -733,7 +696,6 @@
                     FloatTy::F32 => Constant::F32(f32::from_bits(val.to_u32().ok()?)),
                     FloatTy::F64 => Constant::F64(f64::from_bits(val.to_u64().ok()?)),
                 });
->>>>>>> 7217c0f3
             }
             Some(Constant::Vec(res))
         },
