--- conflicted
+++ resolved
@@ -99,21 +99,11 @@
 use rustc_middle::mir::ConstantKind;
 use rustc_middle::ty::adjustment::{Adjust, Adjustment, AutoBorrow};
 use rustc_middle::ty::binding::BindingMode;
-<<<<<<< HEAD
 use rustc_middle::ty::fast_reject::SimplifiedType;
-use rustc_middle::ty::layout::IntegerExt;
-use rustc_middle::ty::{
-    BorrowKind, ClosureKind, FloatTy, IntTy, Ty, TyCtxt, TypeAndMut, TypeVisitableExt, UintTy, UpvarCapture,
-=======
-use rustc_middle::ty::fast_reject::SimplifiedType::{
-    ArraySimplifiedType, BoolSimplifiedType, CharSimplifiedType, FloatSimplifiedType, IntSimplifiedType,
-    PtrSimplifiedType, SliceSimplifiedType, StrSimplifiedType, UintSimplifiedType,
-};
 use rustc_middle::ty::layout::IntegerExt;
 use rustc_middle::ty::{
     self as rustc_ty, Binder, BorrowKind, ClosureKind, FloatTy, IntTy, ParamEnv, ParamEnvAnd, Ty, TyCtxt, TypeAndMut,
     TypeVisitableExt, UintTy, UpvarCapture,
->>>>>>> d3c5b488
 };
 use rustc_span::hygiene::{ExpnKind, MacroKind};
 use rustc_span::source_map::SourceMap;
@@ -2580,7 +2570,8 @@
         match *self {
             Self::Local(Local { ty: Some(ty), .. }) => Some(DefinedTy::Hir(ty)),
             Self::ConstStatic(id) => Some(DefinedTy::Mir(
-                cx.param_env.and(Binder::dummy(cx.tcx.type_of(id).subst_identity())),
+                cx.param_env
+                    .and(Binder::dummy(cx.tcx.type_of(id).instantiate_identity())),
             )),
             Self::Return(id) => {
                 let hir_id = cx.tcx.hir().local_def_id_to_hir_id(id.def_id);
@@ -2595,7 +2586,7 @@
                     }
                 } else {
                     Some(DefinedTy::Mir(
-                        cx.param_env.and(cx.tcx.fn_sig(id).subst_identity().output()),
+                        cx.param_env.and(cx.tcx.fn_sig(id).instantiate_identity().output()),
                     ))
                 }
             },
@@ -2616,7 +2607,7 @@
                         DefinedTy::Mir(
                             cx.tcx
                                 .param_env(adt.did())
-                                .and(Binder::dummy(cx.tcx.type_of(field_def.did).subst_identity())),
+                                .and(Binder::dummy(cx.tcx.type_of(field_def.did).instantiate_identity())),
                         )
                     }),
                 _ => None,
