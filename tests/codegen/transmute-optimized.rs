--- conflicted
+++ resolved
@@ -1,8 +1,4 @@
 //@ compile-flags: -O -Z merge-functions=disabled
-<<<<<<< HEAD
-
-=======
->>>>>>> 633c92cd
 #![crate_type = "lib"]
 #![feature(generic_nonzero)]
 
