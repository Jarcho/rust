error: this loop never actually loops
  --> $DIR/never_loop.rs:12:5
   |
LL | /     loop {
LL | |
LL | |
LL | |         // clippy::never_loop
...  |
LL | |         break;
LL | |     }
   | |_____^
   |
   = note: `#[deny(clippy::never_loop)]` on by default

error: this loop never actually loops
  --> $DIR/never_loop.rs:36:5
   |
LL | /     loop {
LL | |
LL | |         // never loops
LL | |         x += 1;
LL | |         break;
LL | |     }
   | |_____^

error: this loop never actually loops
  --> $DIR/never_loop.rs:57:5
   |
LL | /     loop {
LL | |
LL | |         // never loops
LL | |         while i == 0 {
...  |
LL | |         return;
LL | |     }
   | |_____^

error: this loop never actually loops
  --> $DIR/never_loop.rs:60:9
   |
LL | /         while i == 0 {
LL | |
LL | |             // never loops
LL | |             break;
LL | |         }
   | |_________^

error: this loop never actually loops
  --> $DIR/never_loop.rs:73:9
   |
LL | /         loop {
LL | |
LL | |             // never loops
LL | |             if x == 5 {
...  |
LL | |             continue 'outer;
LL | |         }
   | |_________^

error: this loop never actually loops
  --> $DIR/never_loop.rs:110:5
   |
LL | /     while let Some(y) = x {
LL | |
LL | |         // never loops
LL | |         return;
LL | |     }
   | |_____^

error: this loop never actually loops
  --> $DIR/never_loop.rs:118:5
   |
LL | /     for x in 0..10 {
LL | |
LL | |         // never loops
LL | |         match x {
...  |
LL | |         }
LL | |     }
   | |_____^
   |
help: if you need the first element of the iterator, try writing
   |
LL |     if let Some(x) = (0..10).next() {
   |     ~~~~~~~~~~~~~~~~~~~~~~~~~~~~~~~

error: this loop never actually loops
  --> $DIR/never_loop.rs:167:5
   |
LL | /     'outer: while a {
LL | |
LL | |         // never loops
LL | |         while a {
...  |
LL | |         break 'outer;
LL | |     }
   | |_____^

error: this loop never actually loops
  --> $DIR/never_loop.rs:183:9
   |
LL | /         while false {
LL | |
LL | |             break 'label;
LL | |         }
   | |_________^

error: this loop never actually loops
  --> $DIR/never_loop.rs:235:13
   |
LL |       let _ = loop {
   |  _____________^
LL | |
LL | |         let Some(x) = x else {
LL | |             return;
...  |
LL | |         break x;
LL | |     };
   | |_____^

error: this loop never actually loops
  --> $DIR/never_loop.rs:257:5
   |
LL | /     'a: loop {
LL | |
LL | |         'b: {
LL | |             break 'b 'c: {
...  |
LL | |         }
LL | |     }
   | |_____^

error: sub-expression diverges
  --> $DIR/never_loop.rs:261:17
   |
LL |                 break 'a;
   |                 ^^^^^^^^
   |
   = note: `-D clippy::diverging-sub-expression` implied by `-D warnings`
   = help: to override `-D warnings` add `#[allow(clippy::diverging_sub_expression)]`

error: this loop never actually loops
  --> $DIR/never_loop.rs:294:13
   |
LL | /             for _ in 0..20 {
LL | |
LL | |                 break 'block;
LL | |             }
   | |_____________^
   |
help: if you need the first element of the iterator, try writing
   |
LL |             if let Some(_) = (0..20).next() {
   |             ~~~~~~~~~~~~~~~~~~~~~~~~~~~~~~~

error: this loop never actually loops
<<<<<<< HEAD
  --> $DIR/never_loop.rs:339:5
   |
LL | /     loop {
LL | |
LL | |         'label: {
LL | |             let x = true;
...  |
LL | |         }
=======
  --> $DIR/never_loop.rs:378:13
   |
LL | /             'c: loop {
LL | |
LL | |                 if b { break 'c } else { break 'b }
LL | |             }
   | |_____________^

error: this loop never actually loops
  --> $DIR/never_loop.rs:389:5
   |
LL | /     loop {
LL | |
LL | |         panic!("oh no");
LL | |     }
   | |_____^

error: this loop never actually loops
  --> $DIR/never_loop.rs:393:5
   |
LL | /     loop {
LL | |
LL | |         unimplemented!("not yet");
>>>>>>> 6150bf5b
LL | |     }
   | |_____^

error: aborting due to 16 previous errors
<|MERGE_RESOLUTION|>--- conflicted
+++ resolved
@@ -154,16 +154,6 @@
    |             ~~~~~~~~~~~~~~~~~~~~~~~~~~~~~~~
 
 error: this loop never actually loops
-<<<<<<< HEAD
-  --> $DIR/never_loop.rs:339:5
-   |
-LL | /     loop {
-LL | |
-LL | |         'label: {
-LL | |             let x = true;
-...  |
-LL | |         }
-=======
   --> $DIR/never_loop.rs:378:13
    |
 LL | /             'c: loop {
@@ -187,7 +177,6 @@
 LL | /     loop {
 LL | |
 LL | |         unimplemented!("not yet");
->>>>>>> 6150bf5b
 LL | |     }
    | |_____^
 
