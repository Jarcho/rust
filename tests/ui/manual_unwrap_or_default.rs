#![warn(clippy::manual_unwrap_or_default)]
#![allow(clippy::unnecessary_literal_unwrap)]

fn main() {
    let x: Option<Vec<String>> = None;
    match x {
        //~^ ERROR: match can be simplified with `.unwrap_or_default()`
        Some(v) => v,
        None => Vec::default(),
    };

    let x: Option<Vec<String>> = None;
    match x {
        //~^ ERROR: match can be simplified with `.unwrap_or_default()`
        Some(v) => v,
        _ => Vec::default(),
    };

    let x: Option<String> = None;
    match x {
        //~^ ERROR: match can be simplified with `.unwrap_or_default()`
        Some(v) => v,
        None => String::new(),
    };

    let x: Option<Vec<String>> = None;
    match x {
        //~^ ERROR: match can be simplified with `.unwrap_or_default()`
        None => Vec::default(),
        Some(v) => v,
    };

    let x: Option<Vec<String>> = None;
    if let Some(v) = x {
        //~^ ERROR: if let can be simplified with `.unwrap_or_default()`
        v
    } else {
        Vec::default()
    };
<<<<<<< HEAD
=======

    // Issue #12564
    // No error as &Vec<_> doesn't implement std::default::Default
    let mut map = std::collections::HashMap::from([(0, vec![0; 3]), (1, vec![1; 3]), (2, vec![2])]);
    let x: &[_] = if let Some(x) = map.get(&0) { x } else { &[] };
    // Same code as above written using match.
    let x: &[_] = match map.get(&0) {
        Some(x) => x,
        None => &[],
    };
>>>>>>> cdd63363
}

// Issue #12531
unsafe fn no_deref_ptr(a: Option<i32>, b: *const Option<i32>) -> i32 {
    match a {
        // `*b` being correct depends on `a == Some(_)`
        Some(_) => match *b {
            Some(v) => v,
            _ => 0,
        },
        _ => 0,
    }
}

const fn issue_12568(opt: Option<bool>) -> bool {
    match opt {
        Some(s) => s,
        None => false,
    }
}

fn issue_12569() {
    let match_none_se = match 1u32.checked_div(0) {
        Some(v) => v,
        None => {
            println!("important");
            0
        },
    };
    let match_some_se = match 1u32.checked_div(0) {
        Some(v) => {
            println!("important");
            v
        },
        None => 0,
    };
    let iflet_else_se = if let Some(v) = 1u32.checked_div(0) {
        v
    } else {
        println!("important");
        0
    };
    let iflet_then_se = if let Some(v) = 1u32.checked_div(0) {
        println!("important");
        v
    } else {
        0
    };
}<|MERGE_RESOLUTION|>--- conflicted
+++ resolved
@@ -37,8 +37,6 @@
     } else {
         Vec::default()
     };
-<<<<<<< HEAD
-=======
 
     // Issue #12564
     // No error as &Vec<_> doesn't implement std::default::Default
@@ -49,7 +47,6 @@
         Some(x) => x,
         None => &[],
     };
->>>>>>> cdd63363
 }
 
 // Issue #12531
