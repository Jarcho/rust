#![feature(array_windows)]
#![feature(binary_heap_into_iter_sorted)]
#![feature(box_patterns)]
#![feature(if_let_guard)]
#![feature(iter_intersperse)]
#![feature(let_chains)]
#![feature(lint_reasons)]
#![feature(never_type)]
#![feature(rustc_private)]
#![feature(stmt_expr_attributes)]
#![recursion_limit = "512"]
#![cfg_attr(feature = "deny-warnings", deny(warnings))]
#![allow(clippy::missing_docs_in_private_items, clippy::must_use_candidate)]
#![warn(trivial_casts, trivial_numeric_casts)]
// warn on lints, that are included in `rust-lang/rust`s bootstrap
#![warn(rust_2018_idioms, unused_lifetimes)]
// warn on rustc internal lints
#![warn(rustc::internal)]
// Disable this rustc lint for now, as it was also done in rustc
#![allow(rustc::potential_query_instability)]

// FIXME: switch to something more ergonomic here, once available.
// (Currently there is no way to opt into sysroot crates without `extern crate`.)
extern crate pulldown_cmark;
extern crate rustc_abi;
extern crate rustc_arena;
extern crate rustc_ast;
extern crate rustc_ast_pretty;
extern crate rustc_data_structures;
extern crate rustc_driver;
extern crate rustc_errors;
extern crate rustc_hir;
extern crate rustc_hir_analysis;
extern crate rustc_hir_pretty;
extern crate rustc_hir_typeck;
extern crate rustc_index;
extern crate rustc_infer;
extern crate rustc_lexer;
extern crate rustc_lint;
extern crate rustc_middle;
extern crate rustc_parse;
extern crate rustc_resolve;
extern crate rustc_session;
extern crate rustc_span;
extern crate rustc_target;
extern crate rustc_trait_selection;
extern crate thin_vec;

#[macro_use]
extern crate clippy_utils;
#[macro_use]
extern crate declare_clippy_lint;

use std::collections::BTreeMap;

use rustc_data_structures::fx::FxHashSet;
use rustc_lint::{Lint, LintId};

#[cfg(feature = "internal")]
pub mod deprecated_lints;
#[cfg_attr(feature = "internal", allow(clippy::missing_clippy_version_attribute))]
mod utils;

mod declared_lints;
mod renamed_lints;

// begin lints modules, do not remove this comment, it’s used in `update_lints`
mod absolute_paths;
mod allow_attributes;
mod almost_complete_range;
mod approx_const;
mod arc_with_non_send_sync;
mod as_conversions;
mod asm_syntax;
mod assertions_on_constants;
mod assertions_on_result_states;
mod async_yields_async;
mod attrs;
mod await_holding_invalid;
mod blocks_in_conditions;
mod bool_assert_comparison;
mod bool_to_int_with_if;
mod booleans;
mod borrow_deref_ref;
mod box_default;
mod cargo;
mod casts;
mod checked_conversions;
mod cognitive_complexity;
mod collapsible_if;
mod collection_is_never_read;
mod comparison_chain;
mod copies;
mod copy_iterator;
mod crate_in_macro_def;
mod create_dir;
mod dbg_macro;
mod default;
mod default_constructed_unit_structs;
mod default_instead_of_iter_empty;
mod default_numeric_fallback;
mod default_union_representation;
mod dereference;
mod derivable_impls;
mod derive;
mod disallowed_macros;
mod disallowed_methods;
mod disallowed_names;
mod disallowed_script_idents;
mod disallowed_types;
mod doc;
mod double_parens;
mod drop_forget_ref;
mod duplicate_mod;
mod else_if_without_else;
mod empty_drop;
mod empty_enum;
mod empty_with_brackets;
mod endian_bytes;
mod entry;
mod enum_clike;
mod equatable_if_let;
mod error_impl_error;
mod escape;
mod eta_reduction;
mod excessive_bools;
mod excessive_nesting;
mod exhaustive_items;
mod exit;
mod explicit_write;
mod extra_unused_type_parameters;
mod fallible_impl_from;
mod float_literal;
mod floating_point_arithmetic;
mod format;
mod format_args;
mod format_impl;
mod format_push_string;
mod formatting;
mod four_forward_slashes;
mod from_over_into;
mod from_raw_with_void_ptr;
mod from_str_radix_10;
mod functions;
mod future_not_send;
mod if_let_mutex;
mod if_not_else;
mod if_then_some_else_none;
mod ignored_unit_patterns;
mod impl_hash_with_borrow_str_and_bytes;
mod implicit_hasher;
mod implicit_return;
mod implicit_saturating_add;
mod implicit_saturating_sub;
mod implied_bounds_in_impls;
mod inconsistent_struct_constructor;
mod index_refutable_slice;
mod indexing_slicing;
mod ineffective_open_options;
mod infinite_iter;
mod inherent_impl;
mod inherent_to_string;
mod init_numbered_fields;
mod inline_fn_without_body;
mod instant_subtraction;
mod int_plus_one;
mod invalid_upcast_comparisons;
mod item_name_repetitions;
mod items_after_statements;
mod items_after_test_module;
mod iter_not_returning_iterator;
mod iter_over_hash_type;
mod iter_without_into_iter;
mod large_const_arrays;
mod large_enum_variant;
mod large_futures;
mod large_include_file;
mod large_stack_arrays;
mod large_stack_frames;
mod len_zero;
mod let_if_seq;
mod let_underscore;
mod let_with_type_underscore;
mod lifetimes;
mod lines_filter_map_ok;
mod literal_representation;
mod loops;
mod macro_use;
mod main_recursion;
mod manual_assert;
mod manual_async_fn;
mod manual_bits;
mod manual_clamp;
mod manual_float_methods;
mod manual_hash_one;
mod manual_is_ascii_check;
mod manual_let_else;
mod manual_main_separator_str;
mod manual_non_exhaustive;
mod manual_range_patterns;
mod manual_rem_euclid;
mod manual_retain;
mod manual_slice_size_calculation;
mod manual_string_new;
mod manual_strip;
mod map_unit_fn;
mod match_result_ok;
mod matches;
mod mem_replace;
mod methods;
mod min_ident_chars;
mod minmax;
mod misc;
mod misc_early;
mod mismatching_type_param_order;
mod missing_assert_message;
mod missing_asserts_for_indexing;
mod missing_const_for_fn;
mod missing_doc;
mod missing_enforced_import_rename;
mod missing_fields_in_debug;
mod missing_inline;
mod missing_trait_methods;
mod mixed_read_write_in_expression;
mod module_style;
mod multi_assignments;
mod multiple_unsafe_ops_per_block;
mod mut_key;
mod mut_mut;
mod mut_reference;
mod mutable_debug_assertion;
mod mutex_atomic;
mod needless_arbitrary_self_type;
mod needless_bool;
mod needless_borrowed_ref;
mod needless_borrows_for_generic_args;
mod needless_continue;
mod needless_else;
mod needless_for_each;
mod needless_if;
mod needless_late_init;
mod needless_parens_on_range_literals;
mod needless_pass_by_ref_mut;
mod needless_pass_by_value;
mod needless_question_mark;
mod needless_update;
mod neg_cmp_op_on_partial_ord;
mod neg_multiply;
mod new_without_default;
mod no_effect;
mod no_mangle_with_rust_abi;
mod non_canonical_impls;
mod non_copy_const;
mod non_expressive_names;
mod non_octal_unix_permissions;
mod non_send_fields_in_send_ty;
mod nonstandard_macro_braces;
mod octal_escapes;
mod only_used_in_recursion;
mod operators;
mod option_env_unwrap;
mod option_if_let_else;
mod overflow_check_conditional;
mod panic_in_result_fn;
mod panic_unimplemented;
mod partial_pub_fields;
mod partialeq_ne_impl;
mod partialeq_to_none;
mod pass_by_ref_or_value;
mod pattern_type_mismatch;
mod permissions_set_readonly_false;
mod precedence;
mod ptr;
mod ptr_offset_with_cast;
mod pub_underscore_fields;
mod pub_use;
mod question_mark;
mod question_mark_used;
mod ranges;
mod raw_strings;
mod rc_clone_in_vec_init;
mod read_zero_byte_vec;
mod redundant_async_block;
mod redundant_clone;
mod redundant_closure_call;
mod redundant_else;
mod redundant_field_names;
mod redundant_locals;
mod redundant_pub_crate;
mod redundant_slicing;
mod redundant_static_lifetimes;
mod redundant_type_annotations;
mod ref_option_ref;
mod ref_patterns;
mod reference;
mod regex;
mod repeat_vec_with_capacity;
mod reserve_after_initialization;
mod return_self_not_must_use;
mod returns;
mod same_name_method;
mod self_named_constructors;
mod semicolon_block;
mod semicolon_if_nothing_returned;
mod serde_api;
mod shadow;
mod significant_drop_tightening;
mod single_call_fn;
mod single_char_lifetime_names;
mod single_component_path_imports;
mod single_range_in_vec_init;
mod size_of_in_element_count;
mod size_of_ref;
mod slow_vector_initialization;
mod std_instead_of_core;
mod strings;
mod strlen_on_c_strings;
mod suspicious_operation_groupings;
mod suspicious_trait_impl;
mod suspicious_xor_used_as_pow;
mod swap;
mod swap_ptr_to_ref;
mod tabs_in_doc_comments;
mod temporary_assignment;
mod tests_outside_test_module;
mod thread_local_initializer_can_be_made_const;
mod to_digit_is_some;
mod trailing_empty_array;
mod trait_bounds;
mod transmute;
mod tuple_array_conversions;
mod types;
mod unconditional_recursion;
mod undocumented_unsafe_blocks;
mod unicode;
mod uninhabited_references;
mod uninit_vec;
mod unit_return_expecting_ord;
mod unit_types;
mod unnamed_address;
mod unnecessary_box_returns;
mod unnecessary_map_on_constructor;
mod unnecessary_owned_empty_strings;
mod unnecessary_self_imports;
mod unnecessary_struct_initialization;
mod unnecessary_wraps;
mod unnested_or_patterns;
mod unsafe_removed_from_name;
mod unused_async;
mod unused_io_amount;
mod unused_peekable;
mod unused_rounding;
mod unused_self;
mod unused_unit;
mod unwrap;
mod unwrap_in_result;
mod upper_case_acronyms;
mod use_self;
mod useless_conversion;
mod vec;
mod vec_init_then_push;
mod visibility;
mod wildcard_imports;
mod write;
mod zero_div_zero;
mod zero_sized_map_values;
// end lints modules, do not remove this comment, it’s used in `update_lints`

use clippy_config::{get_configuration_metadata, Conf};

/// Register all pre expansion lints
///
/// Pre-expansion lints run before any macro expansion has happened.
///
/// Note that due to the architecture of the compiler, currently `cfg_attr` attributes on crate
/// level (i.e `#![cfg_attr(...)]`) will still be expanded even when using a pre-expansion pass.
///
/// Used in `./src/driver.rs`.
pub fn register_pre_expansion_lints(store: &mut rustc_lint::LintStore, conf: &'static Conf) {
    // NOTE: Do not add any more pre-expansion passes. These should be removed eventually.
    let msrv = || conf.msrv.clone();

    store.register_pre_expansion_pass(move || Box::new(attrs::EarlyAttributes { msrv: msrv() }));
}

#[derive(Default)]
struct RegistrationGroups {
    all: Vec<LintId>,
    cargo: Vec<LintId>,
    complexity: Vec<LintId>,
    correctness: Vec<LintId>,
    nursery: Vec<LintId>,
    pedantic: Vec<LintId>,
    perf: Vec<LintId>,
    restriction: Vec<LintId>,
    style: Vec<LintId>,
    suspicious: Vec<LintId>,
    #[cfg(feature = "internal")]
    internal: Vec<LintId>,
}

impl RegistrationGroups {
    #[rustfmt::skip]
    fn register(self, store: &mut rustc_lint::LintStore) {
        store.register_group(true, "clippy::all", Some("clippy_all"), self.all);
        store.register_group(true, "clippy::cargo", Some("clippy_cargo"), self.cargo);
        store.register_group(true, "clippy::complexity", Some("clippy_complexity"), self.complexity);
        store.register_group(true, "clippy::correctness", Some("clippy_correctness"), self.correctness);
        store.register_group(true, "clippy::nursery", Some("clippy_nursery"), self.nursery);
        store.register_group(true, "clippy::pedantic", Some("clippy_pedantic"), self.pedantic);
        store.register_group(true, "clippy::perf", Some("clippy_perf"), self.perf);
        store.register_group(true, "clippy::restriction", Some("clippy_restriction"), self.restriction);
        store.register_group(true, "clippy::style", Some("clippy_style"), self.style);
        store.register_group(true, "clippy::suspicious", Some("clippy_suspicious"), self.suspicious);
        #[cfg(feature = "internal")]
        store.register_group(true, "clippy::internal", Some("clippy_internal"), self.internal);
    }
}

#[derive(Copy, Clone)]
pub(crate) enum LintCategory {
    Cargo,
    Complexity,
    Correctness,
    Nursery,
    Pedantic,
    Perf,
    Restriction,
    Style,
    Suspicious,
    #[cfg(feature = "internal")]
    Internal,
}
#[allow(clippy::enum_glob_use)]
use LintCategory::*;

impl LintCategory {
    fn is_all(self) -> bool {
        matches!(self, Correctness | Suspicious | Style | Complexity | Perf)
    }

    fn group(self, groups: &mut RegistrationGroups) -> &mut Vec<LintId> {
        match self {
            Cargo => &mut groups.cargo,
            Complexity => &mut groups.complexity,
            Correctness => &mut groups.correctness,
            Nursery => &mut groups.nursery,
            Pedantic => &mut groups.pedantic,
            Perf => &mut groups.perf,
            Restriction => &mut groups.restriction,
            Style => &mut groups.style,
            Suspicious => &mut groups.suspicious,
            #[cfg(feature = "internal")]
            Internal => &mut groups.internal,
        }
    }
}

pub(crate) struct LintInfo {
    /// Double reference to maintain pointer equality
    lint: &'static &'static Lint,
    category: LintCategory,
    explanation: &'static str,
}

pub fn explain(name: &str) -> i32 {
    let target = format!("clippy::{}", name.to_ascii_uppercase());
    if let Some(info) = declared_lints::LINTS.iter().find(|info| info.lint.name == target) {
        println!("{}", info.explanation);
        // Check if the lint has configuration
        let mut mdconf = get_configuration_metadata();
        let name = name.to_ascii_lowercase();
        mdconf.retain(|cconf| cconf.lints.contains(&name));
        if !mdconf.is_empty() {
            println!("### Configuration for {}:\n", info.lint.name_lower());
            for conf in mdconf {
                println!("{conf}");
            }
        }
        0
    } else {
        println!("unknown lint: {name}");
        1
    }
}

fn register_categories(store: &mut rustc_lint::LintStore) {
    let mut groups = RegistrationGroups::default();

    for LintInfo { lint, category, .. } in declared_lints::LINTS {
        if category.is_all() {
            groups.all.push(LintId::of(lint));
        }

        category.group(&mut groups).push(LintId::of(lint));
    }

    let lints: Vec<&'static Lint> = declared_lints::LINTS.iter().map(|info| *info.lint).collect();

    store.register_lints(&lints);
    groups.register(store);
}

/// Register all lints and lint groups with the rustc lint store
///
/// Used in `./src/driver.rs`.
#[expect(clippy::too_many_lines)]
pub fn register_lints(store: &mut rustc_lint::LintStore, conf: &'static Conf) {
    let Conf {
        ref absolute_paths_allowed_crates,
        absolute_paths_max_segments,
        accept_comment_above_attributes,
        accept_comment_above_statement,
        allow_dbg_in_tests,
        allow_expect_in_tests,
        allow_mixed_uninlined_format_args,
        allow_one_hash_in_raw_strings,
        allow_print_in_tests,
        allow_private_module_inception,
        allow_unwrap_in_tests,
        ref allowed_dotfiles,
        ref allowed_idents_below_min_chars,
        ref allowed_scripts,
        ref arithmetic_side_effects_allowed_binary,
        ref arithmetic_side_effects_allowed_unary,
        ref arithmetic_side_effects_allowed,
        array_size_threshold,
        avoid_breaking_exported_api,
        ref await_holding_invalid_types,
        cargo_ignore_publish,
        cognitive_complexity_threshold,
        ref disallowed_macros,
        ref disallowed_methods,
        ref disallowed_names,
        ref disallowed_types,
        ref doc_valid_idents,
        enable_raw_pointer_heuristic_for_send,
        enforce_iter_loop_reborrow,
        ref enforced_import_renames,
        enum_variant_name_threshold,
        enum_variant_size_threshold,
        excessive_nesting_threshold,
        future_size_threshold,
        ref ignore_interior_mutability,
        large_error_threshold,
        literal_representation_threshold,
        matches_for_let_else,
        max_fn_params_bools,
        max_include_file_size,
        max_struct_bools,
        max_suggested_slice_pattern_length,
        max_trait_bounds,
        min_ident_chars_threshold,
        missing_docs_in_crate_items,
        ref msrv,
        pass_by_value_size_limit,
        semicolon_inside_block_ignore_singleline,
        semicolon_outside_block_ignore_multiline,
        single_char_binding_names_threshold,
        stack_size_threshold,
        ref standard_macro_braces,
        struct_field_name_threshold,
        suppress_restriction_lint_in_const,
        too_large_for_stack,
        too_many_arguments_threshold,
        too_many_lines_threshold,
        trivial_copy_size_limit,
        type_complexity_threshold,
        unnecessary_box_size,
        unreadable_literal_lint_fractions,
        upper_case_acronyms_aggressive,
        vec_box_size_threshold,
        verbose_bit_mask_threshold,
        warn_on_all_wildcard_imports,
        check_private_items,
        pub_underscore_fields_behavior,
<<<<<<< HEAD
=======
        ref allowed_duplicate_crates,
>>>>>>> 8a17125d

        blacklisted_names: _,
        cyclomatic_complexity_threshold: _,
    } = *conf;
    let msrv = || msrv.clone();

    register_removed_non_tool_lints(store);
    register_categories(store);

    include!("lib.deprecated.rs");

    #[cfg(feature = "internal")]
    {
        if std::env::var("ENABLE_METADATA_COLLECTION").eq(&Ok("1".to_string())) {
            store.register_late_pass(|_| Box::new(utils::internal_lints::metadata_collector::MetadataCollector::new()));
            return;
        }
    }

    // all the internal lints
    #[cfg(feature = "internal")]
    {
        store.register_early_pass(|| {
            Box::new(utils::internal_lints::unsorted_clippy_utils_paths::UnsortedClippyUtilsPaths)
        });
        store.register_early_pass(|| Box::new(utils::internal_lints::produce_ice::ProduceIce));
        store.register_late_pass(|_| Box::new(utils::internal_lints::collapsible_calls::CollapsibleCalls));
        store.register_late_pass(|_| {
            Box::new(utils::internal_lints::compiler_lint_functions::CompilerLintFunctions::new())
        });
        store.register_late_pass(|_| Box::new(utils::internal_lints::invalid_paths::InvalidPaths));
        store.register_late_pass(|_| {
            Box::<utils::internal_lints::interning_defined_symbol::InterningDefinedSymbol>::default()
        });
        store.register_late_pass(|_| {
            Box::<utils::internal_lints::lint_without_lint_pass::LintWithoutLintPass>::default()
        });
        store.register_late_pass(|_| Box::<utils::internal_lints::unnecessary_def_path::UnnecessaryDefPath>::default());
        store.register_late_pass(|_| Box::new(utils::internal_lints::outer_expn_data_pass::OuterExpnDataPass));
        store.register_late_pass(|_| Box::new(utils::internal_lints::msrv_attr_impl::MsrvAttrImpl));
        store.register_late_pass(|_| {
            Box::new(utils::internal_lints::almost_standard_lint_formulation::AlmostStandardFormulation::new())
        });
    }

    store.register_late_pass(move |_| {
        Box::new(operators::arithmetic_side_effects::ArithmeticSideEffects::new(
            arithmetic_side_effects_allowed
                .iter()
                .flat_map(|el| [[el.clone(), "*".to_string()], ["*".to_string(), el.clone()]])
                .chain(arithmetic_side_effects_allowed_binary.clone())
                .collect(),
            arithmetic_side_effects_allowed
                .iter()
                .chain(arithmetic_side_effects_allowed_unary.iter())
                .cloned()
                .collect(),
        ))
    });
    store.register_early_pass(|| Box::<utils::format_args_collector::FormatArgsCollector>::default());
    store.register_late_pass(|_| Box::new(utils::dump_hir::DumpHir));
    store.register_late_pass(|_| Box::new(utils::author::Author));
    store.register_late_pass(move |_| {
        Box::new(await_holding_invalid::AwaitHolding::new(
            await_holding_invalid_types.clone(),
        ))
    });
    store.register_late_pass(|_| Box::new(serde_api::SerdeApi));
    store.register_late_pass(move |_| {
        Box::new(types::Types::new(
            vec_box_size_threshold,
            type_complexity_threshold,
            avoid_breaking_exported_api,
        ))
    });
    store.register_late_pass(|_| Box::new(booleans::NonminimalBool));
    store.register_late_pass(|_| Box::new(enum_clike::UnportableVariant));
    store.register_late_pass(|_| Box::new(float_literal::FloatLiteral));
    store.register_late_pass(|_| Box::new(ptr::Ptr));
    store.register_late_pass(|_| Box::new(needless_bool::NeedlessBool));
    store.register_late_pass(|_| Box::new(needless_bool::BoolComparison));
    store.register_late_pass(|_| Box::new(needless_for_each::NeedlessForEach));
    store.register_late_pass(|_| Box::new(misc::LintPass));
    store.register_late_pass(|_| Box::new(eta_reduction::EtaReduction));
    store.register_late_pass(|_| Box::new(mut_mut::MutMut));
    store.register_late_pass(|_| Box::new(mut_reference::UnnecessaryMutPassed));
    store.register_late_pass(|_| Box::<significant_drop_tightening::SignificantDropTightening<'_>>::default());
    store.register_late_pass(|_| Box::new(len_zero::LenZero));
    store.register_late_pass(|_| Box::new(attrs::Attributes));
    store.register_late_pass(|_| Box::new(blocks_in_conditions::BlocksInConditions));
    store.register_late_pass(|_| Box::new(unicode::Unicode));
    store.register_late_pass(|_| Box::new(uninit_vec::UninitVec));
    store.register_late_pass(|_| Box::new(unit_return_expecting_ord::UnitReturnExpectingOrd));
    store.register_late_pass(|_| Box::new(strings::StringAdd));
    store.register_late_pass(|_| Box::new(implicit_return::ImplicitReturn));
    store.register_late_pass(|_| Box::new(implicit_saturating_sub::ImplicitSaturatingSub));
    store.register_late_pass(|_| Box::new(default_numeric_fallback::DefaultNumericFallback));
    store.register_late_pass(|_| Box::new(inconsistent_struct_constructor::InconsistentStructConstructor));
    store.register_late_pass(|_| Box::new(non_octal_unix_permissions::NonOctalUnixPermissions));
    store.register_early_pass(|| Box::new(unnecessary_self_imports::UnnecessarySelfImports));
    store.register_late_pass(move |_| Box::new(approx_const::ApproxConstant::new(msrv())));
    store.register_late_pass(move |_| {
        Box::new(methods::Methods::new(
            avoid_breaking_exported_api,
            msrv(),
            allow_expect_in_tests,
            allow_unwrap_in_tests,
            allowed_dotfiles.clone(),
        ))
    });
    store.register_late_pass(move |_| Box::new(matches::Matches::new(msrv())));
    store.register_early_pass(move || Box::new(manual_non_exhaustive::ManualNonExhaustiveStruct::new(msrv())));
    store.register_late_pass(move |_| Box::new(manual_non_exhaustive::ManualNonExhaustiveEnum::new(msrv())));
    store.register_late_pass(move |_| Box::new(manual_strip::ManualStrip::new(msrv())));
    store.register_early_pass(move || Box::new(redundant_static_lifetimes::RedundantStaticLifetimes::new(msrv())));
    store.register_early_pass(move || Box::new(redundant_field_names::RedundantFieldNames::new(msrv())));
    store.register_late_pass(move |_| Box::new(checked_conversions::CheckedConversions::new(msrv())));
    store.register_late_pass(move |_| Box::new(mem_replace::MemReplace::new(msrv())));
    store.register_late_pass(move |_| Box::new(ranges::Ranges::new(msrv())));
    store.register_late_pass(move |_| Box::new(from_over_into::FromOverInto::new(msrv())));
    store.register_late_pass(move |_| Box::new(use_self::UseSelf::new(msrv())));
    store.register_late_pass(move |_| Box::new(missing_const_for_fn::MissingConstForFn::new(msrv())));
    store.register_late_pass(move |_| Box::new(needless_question_mark::NeedlessQuestionMark));
    store.register_late_pass(move |_| Box::new(casts::Casts::new(msrv())));
    store.register_early_pass(move || Box::new(unnested_or_patterns::UnnestedOrPatterns::new(msrv())));
    store.register_late_pass(|_| Box::new(size_of_in_element_count::SizeOfInElementCount));
    store.register_late_pass(|_| Box::new(same_name_method::SameNameMethod));
    store.register_late_pass(move |_| {
        Box::new(index_refutable_slice::IndexRefutableSlice::new(
            max_suggested_slice_pattern_length,
            msrv(),
        ))
    });
    store.register_late_pass(|_| Box::<shadow::Shadow>::default());
    store.register_late_pass(|_| Box::new(unit_types::UnitTypes));
    store.register_late_pass(move |_| Box::new(loops::Loops::new(msrv(), enforce_iter_loop_reborrow)));
    store.register_late_pass(|_| Box::<main_recursion::MainRecursion>::default());
    store.register_late_pass(|_| Box::new(lifetimes::Lifetimes));
    store.register_late_pass(|_| Box::new(entry::HashMapPass));
    store.register_late_pass(|_| Box::new(minmax::MinMaxPass));
    store.register_late_pass(|_| Box::new(zero_div_zero::ZeroDiv));
    store.register_late_pass(|_| Box::new(mutex_atomic::Mutex));
    store.register_late_pass(|_| Box::new(needless_update::NeedlessUpdate));
    store.register_late_pass(|_| Box::new(needless_borrowed_ref::NeedlessBorrowedRef));
    store.register_late_pass(|_| Box::new(borrow_deref_ref::BorrowDerefRef));
    store.register_late_pass(|_| Box::<no_effect::NoEffect>::default());
    store.register_late_pass(|_| Box::new(temporary_assignment::TemporaryAssignment));
    store.register_late_pass(move |_| Box::new(transmute::Transmute::new(msrv())));
    store.register_late_pass(move |_| {
        Box::new(cognitive_complexity::CognitiveComplexity::new(
            cognitive_complexity_threshold,
        ))
    });
    store.register_late_pass(move |_| Box::new(escape::BoxedLocal { too_large_for_stack }));
    store.register_late_pass(move |_| {
        Box::new(vec::UselessVec {
            too_large_for_stack,
            msrv: msrv(),
            span_to_lint_map: BTreeMap::new(),
        })
    });
    store.register_late_pass(|_| Box::new(panic_unimplemented::PanicUnimplemented));
    store.register_late_pass(|_| Box::new(strings::StringLitAsBytes));
    store.register_late_pass(|_| Box::new(derive::Derive));
    store.register_late_pass(move |_| Box::new(derivable_impls::DerivableImpls::new(msrv())));
    store.register_late_pass(|_| Box::new(drop_forget_ref::DropForgetRef));
    store.register_late_pass(|_| Box::new(empty_enum::EmptyEnum));
    store.register_late_pass(|_| Box::new(invalid_upcast_comparisons::InvalidUpcastComparisons));
    store.register_late_pass(|_| Box::<regex::Regex>::default());
    store.register_late_pass(move |_| Box::new(copies::CopyAndPaste::new(ignore_interior_mutability.clone())));
    store.register_late_pass(|_| Box::new(copy_iterator::CopyIterator));
    store.register_late_pass(|_| Box::new(format::UselessFormat));
    store.register_late_pass(|_| Box::new(swap::Swap));
    store.register_late_pass(|_| Box::new(overflow_check_conditional::OverflowCheckConditional));
    store.register_late_pass(|_| Box::<new_without_default::NewWithoutDefault>::default());
    store.register_late_pass(move |_| Box::new(disallowed_names::DisallowedNames::new(disallowed_names)));
    store.register_late_pass(move |_| {
        Box::new(functions::Functions::new(
            too_many_arguments_threshold,
            too_many_lines_threshold,
            large_error_threshold,
            avoid_breaking_exported_api,
        ))
    });
    store.register_late_pass(move |_| Box::new(doc::Documentation::new(doc_valid_idents, check_private_items)));
    store.register_late_pass(|_| Box::new(neg_multiply::NegMultiply));
    store.register_late_pass(|_| Box::new(let_if_seq::LetIfSeq));
    store.register_late_pass(|_| Box::new(mixed_read_write_in_expression::EvalOrderDependence));
    store.register_late_pass(move |_| Box::new(missing_doc::MissingDoc::new(missing_docs_in_crate_items)));
    store.register_late_pass(|_| Box::new(missing_inline::MissingInline));
    store.register_late_pass(move |_| Box::new(exhaustive_items::ExhaustiveItems));
    store.register_late_pass(|_| Box::new(match_result_ok::MatchResultOk));
    store.register_late_pass(|_| Box::new(partialeq_ne_impl::PartialEqNeImpl));
    store.register_late_pass(|_| Box::new(unused_io_amount::UnusedIoAmount));
    store.register_late_pass(move |_| Box::new(large_enum_variant::LargeEnumVariant::new(enum_variant_size_threshold)));
    store.register_late_pass(|_| Box::new(explicit_write::ExplicitWrite));
    store.register_late_pass(|_| Box::new(needless_pass_by_value::NeedlessPassByValue));
    store.register_late_pass(move |tcx| {
        Box::new(pass_by_ref_or_value::PassByRefOrValue::new(
            trivial_copy_size_limit,
            pass_by_value_size_limit,
            avoid_breaking_exported_api,
            tcx.sess.target.pointer_width,
        ))
    });
    store.register_late_pass(|_| Box::new(ref_option_ref::RefOptionRef));
    store.register_late_pass(|_| Box::new(infinite_iter::InfiniteIter));
    store.register_late_pass(|_| Box::new(inline_fn_without_body::InlineFnWithoutBody));
    store.register_late_pass(|_| Box::<useless_conversion::UselessConversion>::default());
    store.register_late_pass(|_| Box::new(implicit_hasher::ImplicitHasher));
    store.register_late_pass(|_| Box::new(fallible_impl_from::FallibleImplFrom));
    store.register_late_pass(move |_| Box::new(question_mark::QuestionMark::new(msrv(), matches_for_let_else)));
    store.register_late_pass(|_| Box::new(question_mark_used::QuestionMarkUsed));
    store.register_early_pass(|| Box::new(suspicious_operation_groupings::SuspiciousOperationGroupings));
    store.register_late_pass(|_| Box::new(suspicious_trait_impl::SuspiciousImpl));
    store.register_late_pass(|_| Box::new(map_unit_fn::MapUnit));
    store.register_late_pass(|_| Box::new(inherent_impl::MultipleInherentImpl));
    store.register_late_pass(|_| Box::new(neg_cmp_op_on_partial_ord::NoNegCompOpForPartialOrd));
    store.register_late_pass(|_| Box::new(unwrap::Unwrap));
    store.register_late_pass(move |_| {
        Box::new(indexing_slicing::IndexingSlicing::new(
            suppress_restriction_lint_in_const,
        ))
    });
    store.register_late_pass(move |_| Box::new(non_copy_const::NonCopyConst::new(ignore_interior_mutability.clone())));
    store.register_late_pass(|_| Box::new(ptr_offset_with_cast::PtrOffsetWithCast));
    store.register_late_pass(|_| Box::new(redundant_clone::RedundantClone));
    store.register_late_pass(|_| Box::new(slow_vector_initialization::SlowVectorInit));
    store.register_late_pass(move |_| Box::new(unnecessary_wraps::UnnecessaryWraps::new(avoid_breaking_exported_api)));
    store.register_late_pass(|_| Box::new(assertions_on_constants::AssertionsOnConstants));
    store.register_late_pass(|_| Box::new(assertions_on_result_states::AssertionsOnResultStates));
    store.register_late_pass(|_| Box::new(inherent_to_string::InherentToString));
    store.register_late_pass(move |_| Box::new(trait_bounds::TraitBounds::new(max_trait_bounds, msrv())));
    store.register_late_pass(|_| Box::new(comparison_chain::ComparisonChain));
    store.register_late_pass(move |_| Box::new(mut_key::MutableKeyType::new(ignore_interior_mutability.clone())));
    store.register_early_pass(|| Box::new(reference::DerefAddrOf));
    store.register_early_pass(|| Box::new(double_parens::DoubleParens));
    store.register_late_pass(|_| Box::new(format_impl::FormatImpl::new()));
    store.register_early_pass(|| Box::new(unsafe_removed_from_name::UnsafeNameRemoval));
    store.register_early_pass(|| Box::new(else_if_without_else::ElseIfWithoutElse));
    store.register_early_pass(|| Box::new(int_plus_one::IntPlusOne));
    store.register_early_pass(|| Box::new(formatting::Formatting));
    store.register_early_pass(|| Box::new(misc_early::MiscEarlyLints));
    store.register_late_pass(|_| Box::new(redundant_closure_call::RedundantClosureCall));
    store.register_early_pass(|| Box::new(unused_unit::UnusedUnit));
    store.register_late_pass(|_| Box::new(returns::Return));
    store.register_early_pass(|| Box::new(collapsible_if::CollapsibleIf));
    store.register_late_pass(|_| Box::new(items_after_statements::ItemsAfterStatements));
    store.register_early_pass(|| Box::new(precedence::Precedence));
    store.register_late_pass(|_| Box::new(needless_parens_on_range_literals::NeedlessParensOnRangeLiterals));
    store.register_early_pass(|| Box::new(needless_continue::NeedlessContinue));
    store.register_early_pass(|| Box::new(redundant_else::RedundantElse));
    store.register_late_pass(|_| Box::new(create_dir::CreateDir));
    store.register_early_pass(|| Box::new(needless_arbitrary_self_type::NeedlessArbitrarySelfType));
    store.register_early_pass(move || {
        Box::new(literal_representation::LiteralDigitGrouping::new(
            unreadable_literal_lint_fractions,
        ))
    });
    store.register_early_pass(move || {
        Box::new(literal_representation::DecimalLiteralRepresentation::new(
            literal_representation_threshold,
        ))
    });
    store.register_late_pass(move |_| {
        Box::new(item_name_repetitions::ItemNameRepetitions::new(
            enum_variant_name_threshold,
            struct_field_name_threshold,
            avoid_breaking_exported_api,
            allow_private_module_inception,
        ))
    });
    store.register_early_pass(|| Box::new(tabs_in_doc_comments::TabsInDocComments));
    store.register_late_pass(move |_| {
        Box::new(upper_case_acronyms::UpperCaseAcronyms::new(
            avoid_breaking_exported_api,
            upper_case_acronyms_aggressive,
        ))
    });
    store.register_late_pass(|_| Box::<default::Default>::default());
    store.register_late_pass(move |_| Box::new(unused_self::UnusedSelf::new(avoid_breaking_exported_api)));
    store.register_late_pass(|_| Box::new(mutable_debug_assertion::DebugAssertWithMutCall));
    store.register_late_pass(|_| Box::new(exit::Exit));
    store.register_late_pass(|_| Box::new(to_digit_is_some::ToDigitIsSome));
    store.register_late_pass(move |_| Box::new(large_stack_arrays::LargeStackArrays::new(array_size_threshold.into())));
    store.register_late_pass(move |_| Box::new(large_const_arrays::LargeConstArrays::new(array_size_threshold.into())));
    store.register_late_pass(|_| Box::new(floating_point_arithmetic::FloatingPointArithmetic));
    store.register_late_pass(|_| Box::new(as_conversions::AsConversions));
    store.register_late_pass(|_| Box::new(let_underscore::LetUnderscore));
    store.register_early_pass(|| Box::<single_component_path_imports::SingleComponentPathImports>::default());
    store.register_late_pass(move |_| {
        Box::new(excessive_bools::ExcessiveBools::new(
            max_struct_bools,
            max_fn_params_bools,
        ))
    });
    store.register_early_pass(|| Box::new(option_env_unwrap::OptionEnvUnwrap));
    store.register_late_pass(move |_| Box::new(wildcard_imports::WildcardImports::new(warn_on_all_wildcard_imports)));
    store.register_late_pass(|_| Box::<redundant_pub_crate::RedundantPubCrate>::default());
    store.register_late_pass(|_| Box::new(unnamed_address::UnnamedAddress));
    store.register_late_pass(|_| Box::<dereference::Dereferencing<'_>>::default());
    store.register_late_pass(|_| Box::new(option_if_let_else::OptionIfLetElse));
    store.register_late_pass(|_| Box::new(future_not_send::FutureNotSend));
    store.register_late_pass(move |_| Box::new(large_futures::LargeFuture::new(future_size_threshold)));
    store.register_late_pass(|_| Box::new(if_let_mutex::IfLetMutex));
    store.register_late_pass(|_| Box::new(if_not_else::IfNotElse));
    store.register_late_pass(|_| Box::new(equatable_if_let::PatternEquality));
    store.register_late_pass(|_| Box::new(manual_async_fn::ManualAsyncFn));
    store.register_late_pass(|_| Box::new(panic_in_result_fn::PanicInResultFn));
    store.register_early_pass(move || {
        Box::new(non_expressive_names::NonExpressiveNames {
            single_char_binding_names_threshold,
        })
    });
    store.register_early_pass(move || Box::new(nonstandard_macro_braces::MacroBraces::new(standard_macro_braces)));
    store.register_late_pass(|_| Box::<macro_use::MacroUseImports>::default());
    store.register_late_pass(|_| Box::new(pattern_type_mismatch::PatternTypeMismatch));
    store.register_late_pass(|_| Box::new(unwrap_in_result::UnwrapInResult));
    store.register_late_pass(|_| Box::new(semicolon_if_nothing_returned::SemicolonIfNothingReturned));
    store.register_late_pass(|_| Box::new(async_yields_async::AsyncYieldsAsync));
    store.register_late_pass(move |_| Box::new(disallowed_macros::DisallowedMacros::new(disallowed_macros.clone())));
    store.register_late_pass(move |_| Box::new(disallowed_methods::DisallowedMethods::new(disallowed_methods.clone())));
    store.register_early_pass(|| Box::new(asm_syntax::InlineAsmX86AttSyntax));
    store.register_early_pass(|| Box::new(asm_syntax::InlineAsmX86IntelSyntax));
    store.register_late_pass(|_| Box::new(empty_drop::EmptyDrop));
    store.register_late_pass(|_| Box::new(strings::StrToString));
    store.register_late_pass(|_| Box::new(strings::StringToString));
    store.register_late_pass(|_| Box::new(zero_sized_map_values::ZeroSizedMapValues));
    store.register_late_pass(|_| Box::<vec_init_then_push::VecInitThenPush>::default());
    store.register_late_pass(|_| Box::new(redundant_slicing::RedundantSlicing));
    store.register_late_pass(|_| Box::new(from_str_radix_10::FromStrRadix10));
    store.register_late_pass(move |_| Box::new(if_then_some_else_none::IfThenSomeElseNone::new(msrv())));
    store.register_late_pass(|_| Box::new(bool_assert_comparison::BoolAssertComparison));
    store.register_early_pass(move || Box::new(module_style::ModStyle));
    store.register_late_pass(|_| Box::<unused_async::UnusedAsync>::default());
    store.register_late_pass(move |_| Box::new(disallowed_types::DisallowedTypes::new(disallowed_types.clone())));
    store.register_late_pass(move |_| {
        Box::new(missing_enforced_import_rename::ImportRename::new(
            enforced_import_renames.clone(),
        ))
    });
    store.register_early_pass(move || Box::new(disallowed_script_idents::DisallowedScriptIdents::new(allowed_scripts)));
    store.register_late_pass(|_| Box::new(strlen_on_c_strings::StrlenOnCStrings));
    store.register_late_pass(move |_| Box::new(self_named_constructors::SelfNamedConstructors));
    store.register_late_pass(move |_| Box::new(iter_not_returning_iterator::IterNotReturningIterator));
    store.register_late_pass(move |_| Box::new(manual_assert::ManualAssert));
    store.register_late_pass(move |_| {
        Box::new(non_send_fields_in_send_ty::NonSendFieldInSendTy::new(
            enable_raw_pointer_heuristic_for_send,
        ))
    });
    store.register_late_pass(move |_| {
        Box::new(undocumented_unsafe_blocks::UndocumentedUnsafeBlocks::new(
            accept_comment_above_statement,
            accept_comment_above_attributes,
        ))
    });
    store
        .register_late_pass(move |_| Box::new(format_args::FormatArgs::new(msrv(), allow_mixed_uninlined_format_args)));
    store.register_late_pass(|_| Box::new(trailing_empty_array::TrailingEmptyArray));
    store.register_early_pass(|| Box::new(octal_escapes::OctalEscapes));
    store.register_late_pass(|_| Box::new(needless_late_init::NeedlessLateInit));
    store.register_late_pass(|_| Box::new(return_self_not_must_use::ReturnSelfNotMustUse));
    store.register_late_pass(|_| Box::new(init_numbered_fields::NumberedFields));
    store.register_early_pass(|| Box::new(single_char_lifetime_names::SingleCharLifetimeNames));
    store.register_late_pass(move |_| Box::new(manual_bits::ManualBits::new(msrv())));
    store.register_late_pass(|_| Box::new(default_union_representation::DefaultUnionRepresentation));
    store.register_late_pass(|_| Box::<only_used_in_recursion::OnlyUsedInRecursion>::default());
    store.register_late_pass(move |_| Box::new(dbg_macro::DbgMacro::new(allow_dbg_in_tests)));
    store.register_late_pass(move |_| Box::new(write::Write::new(allow_print_in_tests)));
    store.register_late_pass(move |_| {
        Box::new(cargo::Cargo {
            ignore_publish: cargo_ignore_publish,
            allowed_duplicate_crates: allowed_duplicate_crates.clone(),
        })
    });
    store.register_early_pass(|| Box::new(crate_in_macro_def::CrateInMacroDef));
    store.register_early_pass(|| Box::new(empty_with_brackets::EmptyWithBrackets));
    store.register_late_pass(|_| Box::new(unnecessary_owned_empty_strings::UnnecessaryOwnedEmptyStrings));
    store.register_early_pass(|| Box::new(pub_use::PubUse));
    store.register_late_pass(|_| Box::new(format_push_string::FormatPushString));
    store.register_late_pass(move |_| Box::new(large_include_file::LargeIncludeFile::new(max_include_file_size)));
    store.register_late_pass(|_| Box::new(strings::TrimSplitWhitespace));
    store.register_late_pass(|_| Box::new(rc_clone_in_vec_init::RcCloneInVecInit));
    store.register_early_pass(|| Box::<duplicate_mod::DuplicateMod>::default());
    store.register_early_pass(|| Box::new(unused_rounding::UnusedRounding));
    store.register_early_pass(move || Box::new(almost_complete_range::AlmostCompleteRange::new(msrv())));
    store.register_late_pass(|_| Box::new(swap_ptr_to_ref::SwapPtrToRef));
    store.register_late_pass(|_| Box::new(mismatching_type_param_order::TypeParamMismatch));
    store.register_late_pass(|_| Box::new(read_zero_byte_vec::ReadZeroByteVec));
    store.register_late_pass(|_| Box::new(default_instead_of_iter_empty::DefaultIterEmpty));
    store.register_late_pass(move |_| Box::new(manual_rem_euclid::ManualRemEuclid::new(msrv())));
    store.register_late_pass(move |_| Box::new(manual_retain::ManualRetain::new(msrv())));
    store.register_late_pass(move |_| Box::new(operators::Operators::new(verbose_bit_mask_threshold)));
    store.register_late_pass(|_| Box::<std_instead_of_core::StdReexports>::default());
    store.register_late_pass(move |_| Box::new(instant_subtraction::InstantSubtraction::new(msrv())));
    store.register_late_pass(|_| Box::new(partialeq_to_none::PartialeqToNone));
    store.register_late_pass(move |_| Box::new(manual_clamp::ManualClamp::new(msrv())));
    store.register_late_pass(|_| Box::new(manual_string_new::ManualStringNew));
    store.register_late_pass(|_| Box::new(unused_peekable::UnusedPeekable));
    store.register_early_pass(|| Box::new(multi_assignments::MultiAssignments));
    store.register_late_pass(|_| Box::new(bool_to_int_with_if::BoolToIntWithIf));
    store.register_late_pass(|_| Box::new(box_default::BoxDefault));
    store.register_late_pass(|_| Box::new(implicit_saturating_add::ImplicitSaturatingAdd));
    store.register_early_pass(|| Box::new(partial_pub_fields::PartialPubFields));
    store.register_late_pass(|_| Box::new(missing_trait_methods::MissingTraitMethods));
    store.register_late_pass(|_| Box::new(from_raw_with_void_ptr::FromRawWithVoidPtr));
    store.register_late_pass(|_| Box::new(suspicious_xor_used_as_pow::ConfusingXorAndPow));
    store.register_late_pass(move |_| Box::new(manual_is_ascii_check::ManualIsAsciiCheck::new(msrv())));
    store.register_late_pass(move |_| {
        Box::new(semicolon_block::SemicolonBlock::new(
            semicolon_inside_block_ignore_singleline,
            semicolon_outside_block_ignore_multiline,
        ))
    });
    store.register_late_pass(|_| Box::new(permissions_set_readonly_false::PermissionsSetReadonlyFalse));
    store.register_late_pass(|_| Box::new(size_of_ref::SizeOfRef));
    store.register_late_pass(|_| Box::new(multiple_unsafe_ops_per_block::MultipleUnsafeOpsPerBlock));
    store.register_late_pass(move |_| {
        Box::new(extra_unused_type_parameters::ExtraUnusedTypeParameters::new(
            avoid_breaking_exported_api,
        ))
    });
    store.register_late_pass(|_| Box::new(no_mangle_with_rust_abi::NoMangleWithRustAbi));
    store.register_late_pass(|_| Box::new(collection_is_never_read::CollectionIsNeverRead));
    store.register_late_pass(|_| Box::new(missing_assert_message::MissingAssertMessage));
    store.register_late_pass(|_| Box::new(redundant_async_block::RedundantAsyncBlock));
    store.register_late_pass(|_| Box::new(let_with_type_underscore::UnderscoreTyped));
    store.register_late_pass(|_| Box::new(allow_attributes::AllowAttribute));
    store.register_late_pass(move |_| Box::new(manual_main_separator_str::ManualMainSeparatorStr::new(msrv())));
    store.register_late_pass(|_| Box::new(unnecessary_struct_initialization::UnnecessaryStruct));
    store.register_late_pass(move |_| {
        Box::new(unnecessary_box_returns::UnnecessaryBoxReturns::new(
            avoid_breaking_exported_api,
            unnecessary_box_size,
        ))
    });
    store.register_late_pass(|_| Box::new(lines_filter_map_ok::LinesFilterMapOk));
    store.register_late_pass(|_| Box::new(tests_outside_test_module::TestsOutsideTestModule));
    store.register_late_pass(|_| Box::new(manual_slice_size_calculation::ManualSliceSizeCalculation));
    store.register_early_pass(move || {
        Box::new(excessive_nesting::ExcessiveNesting {
            excessive_nesting_threshold,
            nodes: rustc_ast::node_id::NodeSet::new(),
        })
    });
    store.register_late_pass(|_| Box::new(items_after_test_module::ItemsAfterTestModule));
    store.register_early_pass(|| Box::new(ref_patterns::RefPatterns));
    store.register_late_pass(|_| Box::new(default_constructed_unit_structs::DefaultConstructedUnitStructs));
    store.register_early_pass(|| Box::new(needless_else::NeedlessElse));
    store.register_late_pass(|_| Box::new(missing_fields_in_debug::MissingFieldsInDebug));
    store.register_late_pass(|_| Box::new(endian_bytes::EndianBytes));
    store.register_late_pass(|_| Box::new(redundant_type_annotations::RedundantTypeAnnotations));
    store.register_late_pass(|_| Box::new(arc_with_non_send_sync::ArcWithNonSendSync));
    store.register_late_pass(|_| Box::new(needless_if::NeedlessIf));
    store.register_late_pass(move |_| {
        Box::new(min_ident_chars::MinIdentChars {
            allowed_idents_below_min_chars: allowed_idents_below_min_chars.clone(),
            min_ident_chars_threshold,
        })
    });
    store.register_late_pass(move |_| Box::new(large_stack_frames::LargeStackFrames::new(stack_size_threshold)));
    store.register_late_pass(|_| Box::new(single_range_in_vec_init::SingleRangeInVecInit));
    store.register_late_pass(move |_| {
        Box::new(needless_pass_by_ref_mut::NeedlessPassByRefMut::new(
            avoid_breaking_exported_api,
        ))
    });
    store.register_late_pass(|_| Box::new(non_canonical_impls::NonCanonicalImpls));
    store.register_late_pass(move |_| {
        Box::new(single_call_fn::SingleCallFn {
            avoid_breaking_exported_api,
            def_id_to_usage: rustc_data_structures::fx::FxHashMap::default(),
        })
    });
    store.register_early_pass(move || {
        Box::new(raw_strings::RawStrings {
            allow_one_hash_in_raw_strings,
        })
    });
    store.register_late_pass(|_| Box::new(manual_range_patterns::ManualRangePatterns));
    store.register_early_pass(|| Box::new(visibility::Visibility));
    store.register_late_pass(move |_| Box::new(tuple_array_conversions::TupleArrayConversions { msrv: msrv() }));
    store.register_late_pass(|_| Box::new(manual_float_methods::ManualFloatMethods));
    store.register_late_pass(|_| Box::new(four_forward_slashes::FourForwardSlashes));
    store.register_late_pass(|_| Box::new(error_impl_error::ErrorImplError));
    store.register_late_pass(move |_| {
        Box::new(absolute_paths::AbsolutePaths {
            absolute_paths_max_segments,
            absolute_paths_allowed_crates: absolute_paths_allowed_crates.clone(),
        })
    });
    store.register_late_pass(|_| Box::new(redundant_locals::RedundantLocals));
    store.register_late_pass(|_| Box::new(ignored_unit_patterns::IgnoredUnitPatterns));
    store.register_late_pass(|_| Box::<reserve_after_initialization::ReserveAfterInitialization>::default());
    store.register_late_pass(|_| Box::new(implied_bounds_in_impls::ImpliedBoundsInImpls));
    store.register_late_pass(|_| Box::new(missing_asserts_for_indexing::MissingAssertsForIndexing));
    store.register_late_pass(|_| Box::new(unnecessary_map_on_constructor::UnnecessaryMapOnConstructor));
    store.register_late_pass(move |_| {
        Box::new(needless_borrows_for_generic_args::NeedlessBorrowsForGenericArgs::new(
            msrv(),
        ))
    });
    store.register_late_pass(move |_| Box::new(manual_hash_one::ManualHashOne::new(msrv())));
    store.register_late_pass(|_| Box::new(iter_without_into_iter::IterWithoutIntoIter));
    store.register_late_pass(|_| Box::new(iter_over_hash_type::IterOverHashType));
    store.register_late_pass(|_| Box::new(impl_hash_with_borrow_str_and_bytes::ImplHashWithBorrowStrBytes));
    store.register_late_pass(|_| Box::new(repeat_vec_with_capacity::RepeatVecWithCapacity));
    store.register_late_pass(|_| Box::new(uninhabited_references::UninhabitedReferences));
    store.register_late_pass(|_| Box::new(ineffective_open_options::IneffectiveOpenOptions));
    store.register_late_pass(|_| Box::<unconditional_recursion::UnconditionalRecursion>::default());
    store.register_late_pass(move |_| {
        Box::new(pub_underscore_fields::PubUnderscoreFields {
            behavior: pub_underscore_fields_behavior,
        })
    });
    store.register_late_pass(move |_| {
        Box::new(thread_local_initializer_can_be_made_const::ThreadLocalInitializerCanBeMadeConst::new(msrv()))
    });
    // add lints here, do not remove this comment, it's used in `new_lint`
}

#[rustfmt::skip]
fn register_removed_non_tool_lints(store: &mut rustc_lint::LintStore) {
    store.register_removed(
        "should_assert_eq",
        "`assert!()` will be more flexible with RFC 2011",
    );
    store.register_removed(
        "extend_from_slice",
        "`.extend_from_slice(_)` is a faster way to extend a Vec by a slice",
    );
    store.register_removed(
        "range_step_by_zero",
        "`iterator.step_by(0)` panics nowadays",
    );
    store.register_removed(
        "unstable_as_slice",
        "`Vec::as_slice` has been stabilized in 1.7",
    );
    store.register_removed(
        "unstable_as_mut_slice",
        "`Vec::as_mut_slice` has been stabilized in 1.7",
    );
    store.register_removed(
        "misaligned_transmute",
        "this lint has been split into cast_ptr_alignment and transmute_ptr_to_ptr",
    );
    store.register_removed(
        "assign_ops",
        "using compound assignment operators (e.g., `+=`) is harmless",
    );
    store.register_removed(
        "if_let_redundant_pattern_matching",
        "this lint has been changed to redundant_pattern_matching",
    );
    store.register_removed(
        "unsafe_vector_initialization",
        "the replacement suggested by this lint had substantially different behavior",
    );
    store.register_removed(
        "reverse_range_loop",
        "this lint is now included in reversed_empty_ranges",
    );
}

/// Register renamed lints.
///
/// Used in `./src/driver.rs`.
pub fn register_renamed(ls: &mut rustc_lint::LintStore) {
    for (old_name, new_name) in renamed_lints::RENAMED_LINTS {
        ls.register_renamed(old_name, new_name);
    }
}

// only exists to let the dogfood integration test works.
// Don't run clippy as an executable directly
#[allow(dead_code)]
fn main() {
    panic!("Please use the cargo-clippy executable");
}<|MERGE_RESOLUTION|>--- conflicted
+++ resolved
@@ -574,10 +574,7 @@
         warn_on_all_wildcard_imports,
         check_private_items,
         pub_underscore_fields_behavior,
-<<<<<<< HEAD
-=======
         ref allowed_duplicate_crates,
->>>>>>> 8a17125d
 
         blacklisted_names: _,
         cyclomatic_complexity_threshold: _,
