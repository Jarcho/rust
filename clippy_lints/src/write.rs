--- conflicted
+++ resolved
@@ -297,20 +297,11 @@
             if let (Some(fmt_str), expr) = self.check_tts(cx, &mac.args.inner_tokens(), true) {
                 if fmt_str.symbol == Symbol::intern("") {
                     let mut applicability = Applicability::MachineApplicable;
-<<<<<<< HEAD
-                    let suggestion = match expr {
-                        Some(expr) => snippet_with_applicability(cx, expr.span, "v", &mut applicability),
-                        None => {
-                            applicability = Applicability::HasPlaceholders;
-                            Cow::Borrowed("v")
-                        },
-=======
                     let suggestion = if let Some(e) = expr {
                         snippet_with_applicability(cx, e.span, "v", &mut applicability)
                     } else {
                         applicability = Applicability::HasPlaceholders;
                         Cow::Borrowed("v")
->>>>>>> 5699672b
                     };
 
                     span_lint_and_sugg(
