use clippy_utils::diagnostics::span_lint_and_then;
use clippy_utils::source::snippet_with_macro_callsite;
use clippy_utils::visitors::for_each_value_source;
use core::ops::ControlFlow;
use rustc_errors::Applicability;
<<<<<<< HEAD
=======
use rustc_hir::def::{DefKind, Res};
>>>>>>> 6f26383f
use rustc_hir::{Expr, ExprKind, PatKind, Stmt, StmtKind};
use rustc_lint::{LateContext, LintContext};
use rustc_middle::lint::in_external_macro;
use rustc_middle::ty::{self, Ty, TypeFoldable, TypeVisitor};

use super::LET_UNIT_VALUE;

pub(super) fn check(cx: &LateContext<'_>, stmt: &Stmt<'_>) {
    if let StmtKind::Local(local) = stmt.kind
        && let Some(init) = local.init
        && !local.pat.span.from_expansion()
        && !in_external_macro(cx.sess(), stmt.span)
        && cx.typeck_results().pat_ty(local.pat).is_unit()
    {
        let needs_inferred = for_each_value_source(init, &mut |e| if needs_inferred_result_ty(cx, e) {
            ControlFlow::Continue(())
        } else {
            ControlFlow::Break(())
        }).is_continue();

        if needs_inferred {
            if !matches!(local.pat.kind, PatKind::Wild) {
                span_lint_and_then(
                    cx,
                    LET_UNIT_VALUE,
                    stmt.span,
                    "this let-binding has unit value",
                    |diag| {
                            diag.span_suggestion(
                                local.pat.span,
                                "use a wild (`_`) binding",
                                "_",
                                Applicability::MaybeIncorrect, // snippet
                            );
                    },
                );
            }
        } else {
            span_lint_and_then(
                cx,
                LET_UNIT_VALUE,
                stmt.span,
                "this let-binding has unit value",
                |diag| {
                    if let Some(expr) = &local.init {
                        let snip = snippet_with_macro_callsite(cx, expr.span, "()");
                        diag.span_suggestion(
                            stmt.span,
                            "omit the `let` binding",
                            format!("{};", snip),
                            Applicability::MachineApplicable, // snippet
                        );
                    }
                },
            );
        }
    }
}

fn needs_inferred_result_ty(cx: &LateContext<'_>, e: &Expr<'_>) -> bool {
    let id = match e.kind {
        ExprKind::Call(
            Expr {
                kind: ExprKind::Path(ref path),
                hir_id,
                ..
            },
            _,
<<<<<<< HEAD
        ) => cx.qpath_res(path, *hir_id).opt_def_id(),
        ExprKind::MethodCall(..) => cx.typeck_results().type_dependent_def_id(e.hir_id),
        _ => return false,
    };
    if let Some(id) = id
        && let sig = cx.tcx.fn_sig(id).skip_binder()
        && let ty::Param(output_ty) = *sig.output().kind()
    {
=======
        ) => match cx.qpath_res(path, *hir_id) {
            Res::Def(DefKind::AssocFn | DefKind::Fn, id) => id,
            _ => return false,
        },
        ExprKind::MethodCall(..) => match cx.typeck_results().type_dependent_def_id(e.hir_id) {
            Some(id) => id,
            None => return false,
        },
        _ => return false,
    };
    let sig = cx.tcx.fn_sig(id).skip_binder();
    if let ty::Param(output_ty) = *sig.output().kind() {
>>>>>>> 6f26383f
        sig.inputs().iter().all(|&ty| !ty_contains_param(ty, output_ty.index))
    } else {
        false
    }
}

fn ty_contains_param(ty: Ty<'_>, index: u32) -> bool {
    struct Visitor(u32);
    impl<'tcx> TypeVisitor<'tcx> for Visitor {
        type BreakTy = ();
        fn visit_ty(&mut self, ty: Ty<'tcx>) -> ControlFlow<Self::BreakTy> {
            if let ty::Param(ty) = *ty.kind() {
                if ty.index == self.0 {
                    ControlFlow::BREAK
                } else {
                    ControlFlow::CONTINUE
                }
            } else {
                ty.super_visit_with(self)
            }
        }
    }
    ty.visit_with(&mut Visitor(index)).is_break()
}<|MERGE_RESOLUTION|>--- conflicted
+++ resolved
@@ -3,10 +3,7 @@
 use clippy_utils::visitors::for_each_value_source;
 use core::ops::ControlFlow;
 use rustc_errors::Applicability;
-<<<<<<< HEAD
-=======
 use rustc_hir::def::{DefKind, Res};
->>>>>>> 6f26383f
 use rustc_hir::{Expr, ExprKind, PatKind, Stmt, StmtKind};
 use rustc_lint::{LateContext, LintContext};
 use rustc_middle::lint::in_external_macro;
@@ -75,16 +72,6 @@
                 ..
             },
             _,
-<<<<<<< HEAD
-        ) => cx.qpath_res(path, *hir_id).opt_def_id(),
-        ExprKind::MethodCall(..) => cx.typeck_results().type_dependent_def_id(e.hir_id),
-        _ => return false,
-    };
-    if let Some(id) = id
-        && let sig = cx.tcx.fn_sig(id).skip_binder()
-        && let ty::Param(output_ty) = *sig.output().kind()
-    {
-=======
         ) => match cx.qpath_res(path, *hir_id) {
             Res::Def(DefKind::AssocFn | DefKind::Fn, id) => id,
             _ => return false,
@@ -97,7 +84,6 @@
     };
     let sig = cx.tcx.fn_sig(id).skip_binder();
     if let ty::Param(output_ty) = *sig.output().kind() {
->>>>>>> 6f26383f
         sig.inputs().iter().all(|&ty| !ty_contains_param(ty, output_ty.index))
     } else {
         false
