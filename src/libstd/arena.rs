--- conflicted
+++ resolved
@@ -203,11 +203,7 @@
     }
 
     #[inline(always)]
-<<<<<<< HEAD
-    priv fn alloc_pod<'a, T>(&'a self, op: &fn() -> T) -> &'a T {
-=======
     priv fn alloc_pod<'a, T>(&'a mut self, op: &fn() -> T) -> &'a T {
->>>>>>> 063851ff
         unsafe {
             let tydesc = sys::get_type_desc::<T>();
             let ptr = self.alloc_pod_inner((*tydesc).size, (*tydesc).align);
@@ -254,11 +250,7 @@
     }
 
     #[inline(always)]
-<<<<<<< HEAD
-    priv fn alloc_nonpod<'a, T>(&'a self, op: &fn() -> T) -> &'a T {
-=======
     priv fn alloc_nonpod<'a, T>(&'a mut self, op: &fn() -> T) -> &'a T {
->>>>>>> 063851ff
         unsafe {
             let tydesc = sys::get_type_desc::<T>();
             let (ty_ptr, ptr) =
@@ -280,11 +272,7 @@
 
     // The external interface
     #[inline(always)]
-<<<<<<< HEAD
-    fn alloc<'a, T>(&'a self, op: &fn() -> T) -> &'a T {
-=======
     fn alloc<'a, T>(&'a mut self, op: &fn() -> T) -> &'a T {
->>>>>>> 063851ff
         unsafe {
             // XXX: Borrow check
             let this = transmute_mut_region(self);
